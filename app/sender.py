--- conflicted
+++ resolved
@@ -6,25 +6,15 @@
 from azure.storage.queue import QueueServiceClient
 from config.config import Config
 
-<<<<<<< HEAD
 # Azure Storage Connection String
 STORAGE_CONNECTION_STRING = Config.I_CONNECTION_STRING
-=======
+
 # Constants
 ACCOUNT_URL:str = "https://treevision.blob.core.windows.net"
 QUEUE_ACCOUNT_URL:str = "https://treevision.queue.core.windows.net"
 CONTAINER_NAME:str = "input-images"
 QUEUE_NAME:str = "input"
 FOLDER_PATH:str = "app/to_send"  # Path to the folder containing the images
-group_id = ''.join(random.choices(string.ascii_uppercase + string.digits, k=6))
->>>>>>> 1be9c327
-
-# Constants
-CONTAINER_NAME = "imgstree"
-QUEUE_NAME = "input"
-FOLDER_PATH = "app/to_send"
-
-# Generate random group ID
 group_id = ''.join(random.choices(string.ascii_uppercase + string.digits, k=6))
 
 # Create clients using connection string
